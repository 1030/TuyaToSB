import colorsys
import json
import pytest
import sys
import types

# Stub tinytuya before importing the module under test as it is not
# available in the test environment.
tinytuya = types.ModuleType('tinytuya')
tinytuya.BulbDevice = object
tinytuya.OutletDevice = object
sys.modules['tinytuya'] = tinytuya

import light_control

class DummyDevice:
    def __init__(self, color_hex):
        self._status = {'dps': {'color_data': color_hex}}
        self.colour_set = None

    def status(self):
        return self._status

    def set_colour(self, r, g, b):
        self.colour_set = (r, g, b)


class DummyBulb:
    def __init__(self, status):
        self._status = {'dps': status}
        self.calls = []

    def status(self):
        return self._status

    def turn_on(self):
        self.calls.append('on')

    def turn_off(self):
        self.calls.append('off')

    def set_colour(self, r, g, b):
        self.calls.append(('colour', r, g, b))

    def set_brightness(self, b):
        self.calls.append(('brightness', b))

    def set_colourtemp(self, t):
        self.calls.append(('temp', t))


class DummyPlug:
    def __init__(self, status):
        self._status = {'dps': status}
        self.calls = []

    def status(self):
        return self._status

    def turn_on(self):
        self.calls.append('on')

    def turn_off(self):
        self.calls.append('off')


def test_current_hsv_color_data():
    dev = DummyDevice('#00b401f403e8')
    h, s, v = light_control.current_hsv(dev)
    assert h == pytest.approx(0.5)
    assert s == pytest.approx(0.5)
    assert v == pytest.approx(1)


def test_saturation_update_color_data():
    dev = DummyDevice('#00b401f403e8')
    h, s, v = light_control.current_hsv(dev)
    new_s = 0.75
    r, g, b = colorsys.hsv_to_rgb(h, new_s, v)
    dev.set_colour(int(r * 255), int(g * 255), int(b * 255))
    assert dev.colour_set == (int(r * 255), int(g * 255), int(b * 255))


def test_get_all_states(monkeypatch):
    bulb = DummyBulb({'20': True, '21': 'colour', '24': '#ff0000', '25': '80'})
    plug = DummyPlug({'1': False})

    devices = {
        'Bulb': {'type': 'bulb'},
        'Plug': {'type': 'plug'},
    }

    def get_device(name):
        return bulb if name == 'Bulb' else plug

    monkeypatch.setattr(light_control, 'devices', devices)
    monkeypatch.setattr(light_control, 'get_device', get_device)

    states = light_control.get_all_states()
    assert states == {
        'Bulb': {
            'on': True,
            'mode': 'colour',
            'color': '#ff0000',
            'value': 80
        },
        'Plug': {'on': False},
    }


def test_hex_value_parsing(monkeypatch):
    bulb = DummyBulb({'20': True, '21': 'colour', '24': '#ff0000', '25': '01f4'})
    devices = {'Bulb': {'type': 'bulb'}}

    monkeypatch.setattr(light_control, 'devices', devices)
    monkeypatch.setattr(light_control, 'get_device', lambda n: bulb)

    states = light_control.get_all_states()
    assert states['Bulb']['value'] == 50


def test_save_and_load_preset(tmp_path, monkeypatch):
    bulb = DummyBulb({'20': False, '21': 'colour', '24': '#00ff00', '25': '40'})
    plug = DummyPlug({'1': True})

    devices = {'Bulb': {'type': 'bulb'}, 'Plug': {'type': 'plug'}}

    def get_device(name):
        return bulb if name == 'Bulb' else plug

    monkeypatch.setattr(light_control, 'devices', devices)
    monkeypatch.setattr(light_control, 'get_device', get_device)

    preset_name = str(tmp_path / 'preset')

    monkeypatch.setattr(
        light_control,
        'get_all_states',
        lambda: {
            'Bulb': {
                'on': True,
                'mode': 'colour',
                'color': '#0000ff',
<<<<<<< HEAD
                'value': '01f4'
=======
                'value': '75'
>>>>>>> c36e7835
            },
            'Plug': {'on': False},
        },
    )

    light_control.save_preset(preset_name)

    with open(preset_name + '.json') as fh:
        data = json.load(fh)

    assert data['Bulb']['color'] == '#0000ff'
<<<<<<< HEAD
    assert data['Bulb']['value'] == 50
=======
    assert data['Bulb']['value'] == 75
>>>>>>> c36e7835
    assert data['Plug']['on'] is False

    # prepare for load
    bulb.calls.clear()
    plug.calls.clear()

    light_control.load_preset(preset_name)

    assert 'off' in plug.calls  # plug turned off
    assert 'on' in bulb.calls  # bulb turned on from preset
    assert ('colour', 0, 0, 255) in bulb.calls
    assert ('brightness', 50) in bulb.calls
<|MERGE_RESOLUTION|>--- conflicted
+++ resolved
@@ -141,11 +141,7 @@
                 'on': True,
                 'mode': 'colour',
                 'color': '#0000ff',
-<<<<<<< HEAD
                 'value': '01f4'
-=======
-                'value': '75'
->>>>>>> c36e7835
             },
             'Plug': {'on': False},
         },
@@ -157,11 +153,7 @@
         data = json.load(fh)
 
     assert data['Bulb']['color'] == '#0000ff'
-<<<<<<< HEAD
     assert data['Bulb']['value'] == 50
-=======
-    assert data['Bulb']['value'] == 75
->>>>>>> c36e7835
     assert data['Plug']['on'] is False
 
     # prepare for load
@@ -173,4 +165,4 @@
     assert 'off' in plug.calls  # plug turned off
     assert 'on' in bulb.calls  # bulb turned on from preset
     assert ('colour', 0, 0, 255) in bulb.calls
-    assert ('brightness', 50) in bulb.calls
+    assert ('brightness', 50) in bulb.calls